--- conflicted
+++ resolved
@@ -49,20 +49,11 @@
   "dependencies": {
     "@firebase/app": "^0.1.1",
     "@firebase/database": "^0.1.3",
-<<<<<<< HEAD
     "@google-cloud/firestore": "^0.10.0",
     "@google-cloud/storage": "^1.2.1",
     "@types/google-cloud__storage": "^1.1.1",
-    "@types/jsonwebtoken": "^7.1.33",
     "@types/node": "^8.0.53",
-=======
-    "@google-cloud/firestore": "^0.10.1",
-    "@google-cloud/storage": "^1.2.1",
-    "@types/google-cloud__storage": "^1.1.1",
-    "@types/node": "^8.0.32",
->>>>>>> acf1aa2c
     "faye-websocket": "0.9.3",
-    "google-auth-library": "^0.10.0",
     "jsonwebtoken": "7.4.3",
     "node-forge": "0.7.1"
   },
@@ -81,7 +72,7 @@
     "chai-as-promised": "^6.0.0",
     "chalk": "^1.1.3",
     "del": "^2.2.1",
-    "firebase": "^4.6.2",
+    "firebase": "~4.6.2",
     "firebase-token-generator": "^2.0.0",
     "gulp": "^3.9.1",
     "gulp-exit": "0.0.2",
